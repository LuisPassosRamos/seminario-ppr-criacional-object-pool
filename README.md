<<<<<<< HEAD

# Abstract Factory

## Intenção
Permite a criação de famílias de objetos relacionados ou dependentes sem especificar suas classes concretas.

## Também conhecido como
Kit de fábrica
Fábrica de fábricas

## Motivação
O código a seguir representa um problema clássico de alto acoplamento e dificuldade de manutenção. 

@import "devicesExample/badCode/src/service/DeviceFactory.ts"


O uso de estruturas como if ou switch para determinar o tipo de dispositivo e suas variantes gera as seguintes limitações:
1. **Complexidade do Cliente**: A lógica para determinar o tipo de dispositivo está embutida na classe DeviceFactory, tornando-a mais difícil de manter e testar.
2. **Dificuldade para Adicionar Novos Produtos**: Sempre que um novo tipo de dispositivo (ou variante) é introduzido, é necessário modificar o método createDevice, violando o princípio aberto/fechado (Open/Closed Principle).

   
`💡 Um design mais modular e flexível pode ser alcançado encapsulando a criação dos dispositivos em fábricas específicas e criando assim um nível de abstração, eliminando a necessidade de lógica condicional dentro do cliente.`


## Aplicabilidade
Use o padrão Abstract Factory quando:
- Um sistema precisa ser independente, gerando uma solução desacoplada para criar produtos relacionados.
- Um sistema precisa ser configurado com uma dentre várias famílias de produtos.
- Desejar garantir que objetos de uma mesma família sejam usados em conjunto.
- Desejar fornecer uma biblioteca de classes de produtos sem alterar o código do cliente e sem expor suas interfaces e implementação.


## Estrutura

```plantuml

    class WidgetFactory {
        +CreateScrollBar()
        +CreateWindow()
    }
    class MotifWidgetFactory extends WidgetFactory  {
        +CreateScrollBar()
        +CreateWindow()
    }
    class PMWidgetFactory  extends WidgetFactory{
        +CreateScrollBar()
        +CreateWindow()
    }
    class Client {
        +operation()
    }
    class ScrollBar
    class MotifScrollBar extends ScrollBar
    class PMScrollBar extends ScrollBar
    class Window
    class MotifWindow extends Window
    class PMWindow  extends Window

    Client --> Window
    Client --> ScrollBar
    MotifWidgetFactory --> MotifScrollBar
    MotifWidgetFactory --> MotifWindow
    PMWidgetFactory --> PMScrollBar
    PMWidgetFactory --> PMWindow
```

## Participantes

### WidgetFactory (Fábrica Abstrata)
- Define uma interface para criar famílias de objetos relacionados, como `CreateScrollBar()` e `CreateWindow()`.

### MotifWidgetFactory e PMWidgetFactory (Fábricas Concretas)
- Implementam a interface `WidgetFactory` para criar produtos específicos.
  - **MotifWidgetFactory**: Cria instâncias de `MotifScrollBar` e `MotifWindow`.
  - **PMWidgetFactory**: Cria instâncias de `PMScrollBar` e `PMWindow`.

### ScrollBar e Window (Produtos Abstratos)
- Representam interfaces ou classes abstratas para os tipos de produtos que serão criados.
  - **ScrollBar**: Interface para barras de rolagem.
  - **Window**: Interface para janelas.

### MotifScrollBar, PMScrollBar, MotifWindow e PMWindow (Produtos Concretos)
- Implementam os produtos abstratos definidos por `ScrollBar` e `Window`.
  - **MotifScrollBar** e **PMScrollBar**: Implementações concretas do produto `ScrollBar`.
  - **MotifWindow** e **PMWindow**: Implementações concretas do produto `Window`.

### Client
- Utiliza apenas as interfaces fornecidas por `WidgetFactory`, `ScrollBar` e `Window` para criar e usar os objetos. 


## Outro exemplo

```mermaid
---
title: Fábrica de Marcas
---
classDiagram
    class Actor

    class IDeviceFactory {
        +createPhones()
        +createWatch()
    }

    class AndroidFactory {
        +createPhones() AndroidPhone
        +createWatch() AndroidWatch
    }

    class AppleFactory {
        +createPhones() IPhone
        +createWatch() IWatch
    }

    class Phone {
        +getDetails() string
    }

    class Watch {
        +getDetails() string
    }

    class AndroidPhone {
        +getDetails() string
    }

    class IPhone {
        +getDetails() string
    }

    class AndroidWatch {
        +getDetails() string
    }

    class IWatch {
        +getDetails() string
    }

    %% Relações
    Actor --> IDeviceFactory

    IDeviceFactory <|-- AndroidFactory
    IDeviceFactory <|-- AppleFactory

    AndroidFactory --> AndroidPhone
    AndroidFactory --> AndroidWatch

    AppleFactory --> IPhone
    AppleFactory --> IWatch

    AndroidPhone --|> Phone
    IPhone --|> Phone

    AndroidWatch --|> Watch
    IWatch --|> Watch
```

## Participantes

### IDeviceFactory (Fábrica Abstrata)
- Define a interface para a criação de famílias de produtos relacionados, como `createPhones()` e `createWatch()`.

### AndroidFactory e AppleFactory (Fábricas Concretas)
- Implementam a interface `IDeviceFactory` para criar produtos específicos.
  - **AndroidFactory**: Cria instâncias de `AndroidPhone` e `AndroidWatch`.
  - **AppleFactory**: Cria instâncias de `IPhone` e `IWatch`.

### Phone e Watch (Produtos Abstratos)
- São classes ou interfaces que definem os tipos de produtos criados pelas fábricas.
  - **Phone**: Interface base para os diferentes tipos de telefones.
  - **Watch**: Interface base para os diferentes tipos de relógios.

### AndroidPhone, IPhone, AndroidWatch e IWatch (Produtos Concretos)
- Implementam as interfaces ou classes abstratas definidas por `Phone` e `Watch`.
  - **AndroidPhone**: Implementação concreta do produto `Phone` para dispositivos Android.
  - **IPhone**: Implementação concreta do produto `Phone` para dispositivos Apple.
  - **AndroidWatch**: Implementação concreta do produto `Watch` para dispositivos Android.
  - **IWatch**: Implementação concreta do produto `Watch` para dispositivos Apple.


## Colaborações

- **Cliente e Fábrica Abstrata**: O cliente interage com a interface da Fábrica Abstrata (`AbstractFactory`) para criar famílias de produtos relacionados, sem conhecer as classes concretas.
- **Fábrica Concreta e Produtos Concretos**: Cada Fábrica Concreta (`ConcreteFactory`) cria uma família específica de produtos concretos.
- **Produtos Abstratos e Produtos Concretos**: Os produtos concretos implementam interfaces ou classes abstratas, garantindo que as fábricas concretas possam ser substituídas sem impacto no cliente.

O cliente utiliza a Fábrica Abstrata para criar os objetos, e as Fábricas Concretas instanciam os produtos concretos necessários.


## Consequências

### Benefícios

1. **Consistência entre produtos**: Garante que os produtos criados por uma fábrica pertencem à mesma família e funcionam bem juntos.
   - Exemplo: Um sistema gráfico com botões e barras de rolagem consistentes em estilo.

2. **Isolamento da implementação**: O cliente interage apenas com interfaces ou classes abstratas, deixando o código mais flexível e desacoplado.

3. **Facilidade para introduzir novas famílias de produtos**: Adicionar uma nova família requer apenas criar uma nova Fábrica Concreta e seus produtos concretos.

4. **Organização por famílias**: Estrutura sistemas que precisam criar objetos agrupados logicamente.


### Desvantagens

1. **Aumento da complexidade**: Implementar uma Fábrica Abstrata pode gerar muitas classes (Fábricas Concretas e Produtos Concretos).

2. **Dificuldade em adicionar novos produtos**: Alterar a Fábrica Abstrata para incluir um novo produto afeta todas as Fábricas Concretas existentes.


## Implementação

1. **Definir a Fábrica Abstrata**: Declare métodos para criar cada tipo de produto relacionado.
   ```java
   interface DeviceFactory {
       Phone createPhone();
       Watch createWatch();
   }
   ```

2. **Implementar as Fábricas Concretas**: Implemente a interface da Fábrica Abstrata, criando objetos específicos de uma família.
   ```java
   class AndroidFactory implements DeviceFactory {
       public Phone createPhone() {
           return new AndroidPhone();
       }

       public Watch createWatch() {
           return new AndroidWatch();
       }
   }

   class AppleFactory implements DeviceFactory {
       public Phone createPhone() {
           return new IPhone();
       }

       public Watch createWatch() {
           return new IWatch();
       }
   }
   ```

3. **Definir os Produtos Abstratos**: Crie interfaces ou classes abstratas para os produtos.
   ```java
   interface Phone {
       void getDetails();
   }

   interface Watch {
       void getDetails();
   }
   ```

4. **Implementar os Produtos Concretos**: Implemente os produtos abstratos.
   ```java
   class AndroidPhone implements Phone {
       public void getDetails() {
           System.out.println("Este é um telefone Android.");
       }
   }

   class IPhone implements Phone {
       public void getDetails() {
           System.out.println("Este é um iPhone.");
       }
   }
   ```

5. **Usar o Padrão**: O cliente cria a fábrica concreta desejada e utiliza para criar os produtos.
   ```java
   public class Client {
       public static void main(String[] args) {
           DeviceFactory factory = new AndroidFactory();
           Phone phone = factory.createPhone();
           Watch watch = factory.createWatch();

           phone.getDetails();
           watch.getDetails();
       }
   }
   ```

## Exemplo Completo

Imagine que você quer criar um sistema para produzir telefones e relógios de diferentes marcas:

```java
public interface DeviceFactory {
    Phone createPhone();
    Watch createWatch();
}

public class AndroidFactory implements DeviceFactory {
    public Phone createPhone() {
        return new AndroidPhone();
    }

    public Watch createWatch() {
        return new AndroidWatch();
    }
}

public class AppleFactory implements DeviceFactory {
    public Phone createPhone() {
        return new IPhone();

# Builder

## Intenção
Separar a construção de um objeto complexo da sua representação de modo que o
mesmo processo de construção possa criar diferentes representações.
## Motivação 

Imagine desenvolver um sistema onde objetos complexos podem ter diferentes configurações ou versões. Gerenciar a criação desses objetos sem duplicar código e mantendo a flexibilidade para mudanças futuras pode ser um grande desafio. É nesse contexto que o padrão de projeto **Builder** se torna essencial: ele organiza o processo de construção de objetos, separando a lógica de montagem dos detalhes específicos. Isso não apenas facilita a manutenção, mas também permite reutilizar o mesmo processo de construção para criar diversas representações, promovendo clareza e modularidade no código.

## Exemplo Builder:
Imagine que você está construindo casas. Cada casa pode ter diferentes características, como materiais, design, número de cômodos, ou até mesmo o estilo arquitetônico (moderno, clássico, minimalista).

Em vez de construir cada casa do zero manualmente e misturar todos os detalhes da construção, você contrata um arquiteto (o Builder). Esse arquiteto é especializado em planejar e organizar os passos para criar casas específicas de acordo com as suas necessidades. Um gerente de obra (o Director) coordena o trabalho do arquiteto, garantindo que a construção siga o plano correto.


Se você quiser construir uma casa moderna, contrata um arquiteto especializado em design moderno. Se preferir uma casa clássica, escolhe outro arquiteto. O gerente de obras é sempre o mesmo, mas ele coordena o trabalho com base no arquiteto selecionado.

Aplicando ao software:
O Builder é útil quando você precisa criar diferentes representações ou versões de um objeto complexo, mas quer manter o processo de criação (a lógica de montagem) separado dos detalhes específicos de cada versão. Ele permite que você:

Reaproveite a lógica do "gerente" (o Director) para criar objetos diferentes.
Simplifique a manutenção e a adição de novos tipos de representações sem modificar o processo principal.

## Aplicabilidade

- Use o padrão Builder quando:
    - " o algoritmo para criação de um objeto complexo deve ser independente das partes que compõem o objeto e de como elas são montadas."
    - " o processo de construção deve permitir diferentes representações para o objeto que é construído."

## Participantes do Builder: references GOF

- **Builder**
    -  especifica uma interface abstrata para criação de partes de um objetoproduto.
    
- **ConcreteBuilder**
    -  constrói e monta partes do produto pela implementação da interface de Builder;
    -  define e mantém a representação que cria;
    -  Fornece uma interface para recuperação do produto (por exemplo, GetASCIIText, GetTextWidget).
    
- **Director**
    - constrói um objeto usando a interface de Builder.
    
- **Product**.
    -  representa o objeto complexo em construção. ConcreteBuilder constrói a representação interna do produto e define o processo pelo qual ele é montado;
    -  inclui classes que definem as partes constituintes, inclusive as interfaces para a montagem das partes no resultado final.
      
## Estrutura
![image](https://github.com/user-attachments/assets/61d9ebe7-e9a8-4beb-845a-50c1f66427c7)

## Participantes da motivação:

- **Builder (Arquiteto)**  
  - Especifica uma interface abstrata para projetar e montar as partes de uma casa (ou produto).  
  - **Exemplo**: Planeja os cômodos, o telhado, as portas e outros detalhes estruturais.

- **ConcreteBuilder (Arquiteto de Casa Moderna, Arquiteto de Casa Clássica)**  
  - Implementa a interface do Builder para criar partes específicas da casa.  
  - Define e mantém os detalhes e o design específico da casa sendo construída.  
  - Fornece o método para recuperar a casa pronta (por exemplo, `GetModernHouse()` ou `GetClassicHouse()`).  
  - **Exemplo**: Um arquiteto especializado em casas modernas cria designs com janelas amplas e linhas retas, enquanto o de casas clássicas prioriza ornamentos e telhados inclinados.

- **Director (Gerente de Obras)**  
  - Coordena o processo de construção seguindo um plano pré-definido.  
  - Não se preocupa com os detalhes de cada tipo de casa, apenas segue o plano do arquiteto escolhido.  
  - **Exemplo**: O gerente supervisiona os trabalhadores para garantir que as casas modernas ou clássicas sejam construídas corretamente.

- **Product (Casa)**  
  - Representa o objeto final criado.  
  - É o resultado do trabalho coordenado pelo Director e definido pelo ConcreteBuilder.  
  - **Exemplo**: A casa moderna com janelas amplas e linhas retas, ou a casa clássica com ornamentos e telhado inclinado.
 
## Exemplo sem Builder: 

![image](https://github.com/user-attachments/assets/c78625c2-d546-4d12-97ec-9571d5346562)

## Exemplo com Builder: 

@startuml
class Casa {
  - fundacao: String
  - paredes: String
  - telhado: String
}

abstract class ConstrutorCasa {
  # casa: Casa
  + criarNovaCasa()
  + getCasa(): Casa
  + {abstract} construirFundacao()
  + {abstract} construirParedes()
  + {abstract} construirTelhado()
}

class ConstrutorCasaModerna extends ConstrutorCasa
class ConstrutorCasaClassica extends ConstrutorCasa

class Diretor {
  - construtor: ConstrutorCasa
  + setConstrutor(construtor: ConstrutorCasa)
  + construirCasa()
  + getCasa(): Casa
}

Diretor --> ConstrutorCasa : usa
ConstrutorCasa --> Casa : cria

note right of ConstrutorCasa
  Construtor concreto
  define como a casa é construída
end note
@enduml


## Colaborações: 

- O Gerente de Obras depende de um arquiteto específico para executar os passos necessários à construção de uma casa. Ele coordena o processo, chamando os métodos do arquiteto em uma sequência definida, sem se preocupar com os detalhes da implementação de cada passo.
- O arquiteto é responsável por construir as partes individuais da casa (fundação, paredes, telhado) e entregar o resultado final. Cada implementação do arquiteto conhece os detalhes específicos de um estilo de casa.
- O Gerente de Obras obtém a casa finalizada do arquiteto e a entrega ao cliente ou a utiliza em outra parte do sistema.
- O cliente especifica ao Gerente de Obras qual tipo de casa deseja construir. O Gerente de Obras então escolhe o arquiteto apropriado para realizar o trabalho

## Consequências:

1. Separação entre o processo de construção e a representação final:
- O padrão isola a lógica de criação da estrutura de um objeto, permitindo modificar a maneira como os objetos são construídos sem alterar sua lógica interna.
- A lógica para construir o objeto é centralizada no Director, enquanto os detalhes específicos ficam nos Builders. Isso facilita a criação de diferentes representações (casas modernas, clássicas, etc.) sem duplicar código.
Manutenção facilitada:

2. Novos tipos de representações podem ser adicionados criando novos Builders, sem modificar o código do Director, promovendo o princípio Open/Closed.
Facilidade na construção de objetos complexos:
- O padrão organiza a construção de objetos que possuem muitos passos e dependências, mantendo o código mais limpo e legível.
- Permite que o Director controle a sequência e os detalhes da construção sem se preocupar com os atributos específicos de cada tipo de objeto.
- A implementação do padrão adiciona várias classes (como Builder, ConcreteBuilders e Director), o que pode ser considerado um overhead desnecessário em sistemas simples.
- Para sistemas pequenos ou com objetos simples, o uso do padrão pode parecer excessivo, já que criar uma classe para cada variação de objeto pode ser desnecessário

## Implementação:

O Cliente escolhe o tipo de objeto que deseja construir e passa essa decisão para o Director.
O Director recebe um Builder (por exemplo, ArquitetoCasaModerna) e chama os métodos do Builder em uma sequência pré-definida.
O ConcreteBuilder executa os métodos e configura as partes do objeto (Casa), armazenando o estado internamente.
Após completar o processo, o ConcreteBuilder retorna o objeto final para o Cliente.


### Exemplo:

```java

class Casa {
    private String fundacao;
    private String paredes;
    private String telhado;

    public void setFundacao(String fundacao) {
        this.fundacao = fundacao;
    }

    public void setParedes(String paredes) {
        this.paredes = paredes;
    }

    public void setTelhado(String telhado) {
        this.telhado = telhado;
    }

    @Override
    public String toString() {
        return "Casa com fundação: " + fundacao + ", paredes: " + paredes + ", telhado: " + telhado;
    }
}

// Interface Builder
abstract class ConstrutorCasa {
    protected Casa casa;

    public void criarNovaCasa() {
        casa = new Casa();
    }

    public Casa getCasa() {
        return casa;
    }

    public abstract void construirFundacao();
    public abstract void construirParedes();
    public abstract void construirTelhado();
}

// ConcreteBuilder: ConstrutorCasaModerna
class ConstrutorCasaModerna extends ConstrutorCasa {

    @Override
    public void construirFundacao() {
        casa.setFundacao("Fundação de concreto reforçado");
    }

    @Override
    public void construirParedes() {
        casa.setParedes("Paredes de vidro e aço");
    }

    @Override
    public void construirTelhado() {
        casa.setTelhado("Telhado plano com painéis solares");
    }
}

// ConcreteBuilder: ConstrutorCasaClassica
class ConstrutorCasaClassica extends ConstrutorCasa {

    @Override
    public void construirFundacao() {
        casa.setFundacao("Fundação de concreto tradicional");
    }

    @Override
    public void construirParedes() {
        casa.setParedes("Paredes de tijolo");
    }

    @Override
    public void construirTelhado() {
        casa.setTelhado("Telhado inclinado de telhas cerâmicas");
    }
}

    public Watch createWatch() {
        return new IWatch();
    }
}

public interface Phone {
    void getDetails();
}

public class AndroidPhone implements Phone {
    public void getDetails() {
        System.out.println("Telefone Android criado.");
    }
}

public class IPhone implements Phone {
    public void getDetails() {
        System.out.println("iPhone criado.");
    }
}
```

## Usos Conhecidos

1. **Sistemas gráficos multiplataforma**: Criar interfaces adaptadas para diferentes sistemas operacionais.
2. **Bibliotecas de persistência**: Fornecer implementações diferentes para diversos tipos de bancos de dados.
3. **Frameworks de jogos**: Configurar texturas, sons e objetos específicos para cada plataforma.


## Conclusão

O padrão **Abstract Factory** é uma solução poderosa para criar famílias de objetos relacionados, mantendo a consistência e a flexibilidade do código. Ele é ideal para sistemas que precisam suportar múltiplas variações de produtos, desde que a complexidade adicional seja gerenciável.



// Diretor
class Diretor {
    private ConstrutorCasa construtor;

    public void setConstrutor(ConstrutorCasa construtor) {
        this.construtor = construtor;
    }

    public void construirCasa() {
        construtor.criarNovaCasa();
        construtor.construirFundacao();
        construtor.construirParedes();
        construtor.construirTelhado();
    }

    public Casa getCasa() {
        return construtor.getCasa();
    }
}

public class BuilderExample {
    public static void main(String[] args) {
        Diretor diretor = new Diretor();

        // Construir uma casa moderna
        ConstrutorCasa construtorModerno = new ConstrutorCasaModerna();
        diretor.setConstrutor(construtorModerno);
        diretor.construirCasa();
        System.out.println(diretor.getCasa());

        // Construir uma casa clássica
        ConstrutorCasa construtorClassico = new ConstrutorCasaClassica();
        diretor.setConstrutor(construtorClassico);
        diretor.construirCasa();
        System.out.println(diretor.getCasa());
    }
}
```

## Usos conhecidos:

O padrão **Builder** é amplamente utilizado em várias situações onde objetos complexos precisam ser criados de maneira flexível e reutilizável.

###  Interface de Criação de GUI (Interfaces Gráficas de Usuário)

**Exemplo**: **Frameworks de interface de usuário como Swing ou JavaFX**
- Em frameworks de interface gráfica, onde você pode criar painéis, botões e menus com várias opções, como texto, ícones, eventos, cores, etc.
- O padrão Builder ajuda a criar componentes complexos de interface sem a necessidade de construir cada elemento manualmente.

**Aplicação**: Frameworks de interface de usuário em Java ou C#, onde você deseja permitir a criação de uma interface flexível e modular.

---

### Construção de Consultas Complexas (Query Builders)

**Exemplo**: Consulta a bancos de dados SQL
- Quando você precisa construir consultas SQL complexas com diversas condições, joins, agrupamentos, etc., o Builder pode ser usado para criar essas consultas de forma legível e modular.
- Isso permite que você adicione facilmente novas cláusulas ou condições sem quebrar o código.

**Aplicação**: Bibliotecas como **Hibernate Criteria API** ou **JPA Criteria API**, que permitem construir consultas dinâmicas e flexíveis sem concatenar strings SQL manualmente.

---

### . Criação de Objetos de Documentos (Exemplo: PDF ou HTML)

**Exemplo**: **Geradores de Documentos**
- Geradores de documentos (PDF, Word, HTML) onde cada documento pode ter diferentes seções, tabelas, listas, parágrafos, imagens, etc.
- O Builder permite que você construa esses documentos de forma modular e eficiente, sem ter que lidar com a complexidade de cada componente individual.

**Aplicação**: Geradores de relatórios PDF em bibliotecas como **Apache PDFBox** ou **iText**, onde os documentos podem ser construídos passo a passo (tabelas, textos, imagens, etc.) utilizando um único objeto `Builder`.

---

###  Criando APIs Fluentes

- Muitas vezes, o padrão Builder é usado para criar **APIs fluentes**, onde você pode encadear chamadas de método de forma legível e fácil de usar, configurando um objeto de forma incremental.
- O padrão é ideal para cenários onde você tem muitas opções de configuração e deseja permitir um fluxo contínuo de chamadas de métodos.

**Aplicação**: Configuração de APIs em bibliotecas Java ou frameworks como **Spring**, onde você pode configurar beans ou objetos de forma incremental, por exemplo, ao definir uma configuração de serviço, a configuração de banco de dados, ou a configuração de segurança.

---

### Construção de Objetos Imutáveis

- Em muitas linguagens de programação, o padrão Builder é utilizado para construir objetos imutáveis, onde os objetos não podem ser alterados após sua criação. 
- O Builder é usado para preencher os valores do objeto durante a construção, e uma vez que o objeto está pronto, ele não pode ser modificado.

**Aplicação**: Uso do Builder em bibliotecas como **Guava** ou **Java**, quando se deseja criar objetos imutáveis com um número variável de parâmetros.

--- 
### Compilação de Modelos de Arquitetura
Arquiteturas de software complexas
O padrão Builder é útil na criação de componentes de software que exigem configuração detalhada, como componentes de sistemas distribuídos ou microserviços, onde cada serviço pode ter diferentes opções de configuração e implementação.
Arquitetura de sistemas distribuídos em que você precisa construir a estrutura de um sistema com múltiplos nós e serviços, cada um com suas próprias configurações e opções.

.
[Mermaid Class Diagram.html](https://mermaid.js.org/syntax/classDiagram.html)
=======
# Object Pool (Padrão Criacional)

## Intenção

Gerenciar a criação, armazenamento, emprestimo, retomada e reutilização de instancias de objeto, com o objetivo de controlar a quantidade de instancias existentes ou previnir o processo de criação e destruição recorentes quando estes forem considerados caros.

## Também conhecido como

Pool de recursos

## Motivação

Para se comunicar com um banco de dados, é necessario estabelecer uma "conexão" com ele:

```java
Connection connection = DriverManager.getConnection(
                "jdbc:mysql://localhost:3306/meu_banco",
                "usuario",
                "senha" )

Statement statement = connection.createStatement();

ResultSet resultSet = statement.executeQuery("SELECT id, nome FROM clientes");
```

Em uma aplicação como um sistema web, onde varias requisições chegam o tempo todo, e para cada requisição é comum termos que acessar o banco de dados uma ou mais vezes, nesse caso, para cada acesso precisariamos instanciar a conexão.

```plantuml
@startuml
actor Client
participant "Web Server" as Server
participant "Database" as DB

Client -> Server: HTTP Request
Server -> Server: Instantiate Connection
Server -> DB: Query Data
DB --> Server: Return Data
Server -> Server: Destroy Connection
Server --> Client: HTTP Response

@enduml
```
![FluxoSemPool](./images/FluxoSemPool.png)

Isso rapidamente apresenta um problema, estabelecer uma conexão com banco de dados é um processo relativamente caro e demorado, é necessario a realização de diversas etapas tanto no servidor de banco quanto no cliente que está se conectando. Além disso, servidores de banco de dados possuem um numero maximo de conexões simultaneas que ele pode manter.

Em um cenario em que por exemplo uma aplicação receba 1000 requisições/s, e para cada requisição sejam necessarias em media 2 consultas ao banco de dados, isso significa que estariamos instanciando e destruindo 2000 conexões por segundo, um numero que facilmente extrapolaria o limite de conexões de um banco de dados.

Em vez disso, usando o pattern de object pool, podemos implementar uma classe que sirva como pool de conexões, dessa forma, ao precisarmos de uma conexão solicitamos ao pool, que ira nos fornecer uma que ja existe. Ao terminamos de usar a conexão, devolvemos ela ao pool.


```plantuml
@startuml
actor Client
participant "Web Server" as Server
participant "Connection Pool" as Pool
participant "Database" as DB

Client -> Server: HTTP Request
Server -> Pool: Request Connection
Pool --> Server: Provide Connection
Server -> DB: Query Data
DB --> Server: Return Data
Server -> Pool: Return Connection
Server --> Client: HTTP Response

@enduml
```
![FluxoSemPool](./images/FluxoComPool.png)


## Aplicabilidade

Use object pool quando:

- For **demorado** criar uma instancia
- For **caro** em recursos criar uma instancia
- For **demorado** destruir uma instancia
- For **caro** em recursos destruir uma instancia

- Existe um **limite** de quantas instancias possam existir simultaneamente

Com **recursos**, queremos dizer por exemplo cpu, ram, disco e rede por exemplo

Não use object pool quando:

- O **custo** de **manter** a instancia, mesmo quando não está sendo usada, supera o custo de instanciala.

## Estrutura


```plantuml
@startuml
left to right direction
interface PoolInterface {
    + acquire(): Object
    + release(Object): void
}

interface PooledObjectFactoryInterface {
    + createObject(): Object
}

class PoolConcrete implements PoolInterface {
    - PooledObjectFactoryInterface factory
    + acquire(): Object
    + release(Object): void
}

class ObjectFactoryConcrete implements PooledObjectFactoryInterface {
    + createObject(): Object
}

class Client {
    - PoolInterface pool
    + usePool(): void
}

PoolConcrete --> ObjectFactoryInterface : uses
Client --> PoolInterface : interacts with
@enduml
```
![Texto alternativo](./images/Estrutura.png)

## Participantes

- **PoolInterface**
    - Define uma interface comum para todas as implementações de classes de pool de objetos
- **ObjectFactoryInterface** 
    - Define uma interface comum para todas as implementações de classes fabricas de objetos que seram guardadas em pool.
- **Client**
   - Aquele que necessita das instancias do objeto que sera guardado em pool.

## Implementação

- Implementação de um pool

```java
package com.example.implementations.simple;

import java.util.ArrayList;
import java.util.List;

import com.example.interfaces.PoolInterface;
import com.example.interfaces.PooledObjectFactory;

public class SimplePool<T> implements PoolInterface<T> {
    private List<T> instanciasLivres; 
    private List<T> instanciasEmUso;  
    private PooledObjectFactory<T> factory;

    public SimplePool(int size, PooledObjectFactory<T> factory) {
        this.factory = factory;
        this.instanciasLivres = new ArrayList<>();
        this.instanciasEmUso = new ArrayList<>();

        for (int i = 0; i < size; i++) {
            instanciasLivres.add(factory.create());
        }
    }

    @Override
    public T acquire() {
        if (!instanciasLivres.isEmpty()) {
            T instance = instanciasLivres.remove(0);  
            instanciasEmUso.add(instance);  
            return instance;
        }
        return null;
    }

    @Override
    public void release(T instance) {
        if (instanciasEmUso.remove(instance)) {
            instanciasLivres.add(instance);
        }
    }

    @Override
    public void destroyAll() {
        for (T instance : instanciasLivres) {
            factory.destroy(instance);
        }
        for (T instance : instanciasEmUso) {
            factory.destroy(instance);
        }
    }
}
```

## Exemplo de código

- Uso de um pool

```java
PoolInterface<CheapObject> pool = new SimplePool<CheapObject>(1, new CheapObjectFactory());

        for (int i = 0; i < 100; i++) {
            CheapObject cheapObject = pool.acquire();
            cheapObject.doSomething();
            pool.release(cheapObject);
        }
```

## Usos conhecidos

- Conexões com bancos de dados geralmente são gerenciados por um object pool

- Servidores web e de aplicação implementam um pool de threads para o processamento de requisições

- Em aplicações multithreads, threads de trabalho são gerenciadas por um object pool

## Padrão relacionados


## Referências
>>>>>>> 9e32e0b8
<|MERGE_RESOLUTION|>--- conflicted
+++ resolved
@@ -1,4 +1,3 @@
-<<<<<<< HEAD
 
 # Abstract Factory
 
@@ -662,7 +661,8 @@
 
 .
 [Mermaid Class Diagram.html](https://mermaid.js.org/syntax/classDiagram.html)
-=======
+
+
 # Object Pool (Padrão Criacional)
 
 ## Intenção
@@ -878,5 +878,4 @@
 ## Padrão relacionados
 
 
-## Referências
->>>>>>> 9e32e0b8
+## Referências